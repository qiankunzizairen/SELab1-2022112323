--- conflicted
+++ resolved
@@ -5,11 +5,8 @@
 """
 # This line was added in C4 branch
 
-<<<<<<< HEAD
-=======
 # modify
 # modify
->>>>>>> 8a3b72a0
 import re
 import random
 import math
